# Risksense - Upload to Platform

<<<<<<< HEAD
[Download version 0.7.0](https://github.com/risksense/upload_to_platform/releases/download/0.7.0/upload_to_platform_v0.7.0.zip)

=======
>>>>>>> 992c9fd0
## Requirements

 - Python 3
    - This script has been tested using Python 3.7
 - Python Modules (recommend to install using pip):
    - toml
    - requests
    - progressbar2
   
   
   ```
   pip install -r requirements.txt
   
    -- OR --
   
   pip3 install -r requirements.txt   
   ```
     
    

## Overview
<<<<<<< HEAD
This Python script enables the upload of scan files to the RiskSense platform via the RiskSense API.

When run, the script will take all files from a designated folder, upload them to the RiskSense 
platform, and begin processing of those files.  Once the files have been successfully uploaded, 
the files will be moved into an "archive" subfolder within the original folder.

##Usage

##### Editing the configuration file (conf/config.toml):
 - Update the platform field as necessary.  
 - Add your API token.  
 - If it is known, you can provide the ID of the desired network (not the network name), and the user 
   will not be prompted to provide or find it.
 - Additionally, if the desired Client ID is known, you can provide it in the config file, and the 
   script will not ask the user about it.
=======
This Python script enables the upload of scan files to the RiskSense platform via the REST API.

When run, the script will take all files from a designated folder, upload them to the RiskSense platform, and begin processing of those files.  Once the files have been successfully uploaded, the files will be moved into an "archive" subfolder within the original folder.


## Installation
The script can be obtained by GitHub by downloading a zip file, or by cloning this repository.
#### Zip File Download

[Download version 0.5.1](https://github.com/risksense/upload_to_platform/releases/download/0.5.1/upload_to_platform_v0.5.1.zip)

Once downloaded, copy the zip file to your desired location, and extract the contents.
```commandline
unzip upload_to_platform.zip
```
#### Git Clone
To clone this repository directly from GitHub, navigate to your desired location, and run the following command:
```commandline
git clone https://github.com/risksense/upload_to_platform.git
```

## Basic Usage

##### Editing the configuration file:
 - Update the platform field as necessary.  
 - Add your API token (between the existing single-quotes).
 - If desired, you can disable auto-URBA, by changing its value to `'False'`  
 - If it is known, you can provide the ID of the desired network (not the network name), and the user will not be prompted to provide or find it.
 - Additionally, if you are a multi-client user, and if the desired Client ID is known, you can provide it in the config file, and the script will not ask the user about it.
>>>>>>> 992c9fd0
 - If desired, change the paths of the folders containing the files to process and log file.
   - If you specify a custom path_to_files, ___be sure to create a subfolder named "archive" 
     within the folder specified___.

```toml
platform = 'https://platform.risksense.com'

# The API Token can be generated in the RiskSense UI, under User Settings.
api-key = ''

# Specify the path to the folder containing the files you wish to upload.
# If you update this, please use the absolute path to your desired folder.
files_folder = 'files_to_process'

# Specify the path to the folder you would like to use for logging.
# If you update this, please use the absolute path to your desired folder.
log_folder = 'logs'

# Trigger URBA upon completion of upload processing.
auto_urba = true

# You may uncomment this parameter and enter the desired network ID for your upload here if you already know it.
#network_id =

# You may uncomment this parameter and enter the desired client ID for your upload here if you already know it.
#client_id =
```


##### Running upload_to_platform.py:
<<<<<<< HEAD

After configuring the script, it can be executed as follows:
```commandline
python upload_to_platform.py
```

##### Advanced Usage
Any of the settings found in the configuration file can be overridden through the use of arguments 
at the time of execution.
```commandline
python upload_to_platform.py -h
       
       
       *** RiskSense -- upload_to_platform_v0.7.0 ***
Upload scan files to the RiskSense platform via the RiskSense API.


usage: upload_to_platform.py [-h] [-p PLATFORM] [-a API_KEY] [-f FILES_FOLDER]
                            [-l LOG_FOLDER] [-u {True,False}] [-c CLIENT_ID]
                            [-n NETWORK_ID]

The following arguments can be used to override those in the config file:

optional arguments:
 -h, --help                                    show this help message and
                                               exit
 -p PLATFORM, --platform PLATFORM              Platform URL
 -a API_KEY, --api_key API_KEY                 API Key
 -f FILES_FOLDER, --files_folder FILES_FOLDER  Path to folder containing scan
                                               files
 -l LOG_FOLDER, --log_folder LOG_FOLDER        Path to folder to write log
 -u {True,False}, --auto_urba {True,False}     Run auto-URBA?
 -c CLIENT_ID, --client_id CLIENT_ID           Client ID
 -n NETWORK_ID, --network_id NETWORK_ID        Network ID
```

Example -- overriding the network ID and scan file folder found in the config
```commandline
python upload_to_platform.py -n 12345 -f /home/johndoe/nessus_files
```
=======
```commandline
python upload_to_platform.py

 -- OR --

python3 upload_to_platform.py
 ```
>>>>>>> 992c9fd0
<|MERGE_RESOLUTION|>--- conflicted
+++ resolved
@@ -1,10 +1,8 @@
 # Risksense - Upload to Platform
 
-<<<<<<< HEAD
+
 [Download version 0.7.0](https://github.com/risksense/upload_to_platform/releases/download/0.7.0/upload_to_platform_v0.7.0.zip)
 
-=======
->>>>>>> 992c9fd0
 ## Requirements
 
  - Python 3
@@ -26,7 +24,7 @@
     
 
 ## Overview
-<<<<<<< HEAD
+
 This Python script enables the upload of scan files to the RiskSense platform via the RiskSense API.
 
 When run, the script will take all files from a designated folder, upload them to the RiskSense 
@@ -35,6 +33,7 @@
 
 ##Usage
 
+
 ##### Editing the configuration file (conf/config.toml):
  - Update the platform field as necessary.  
  - Add your API token.  
@@ -42,11 +41,6 @@
    will not be prompted to provide or find it.
  - Additionally, if the desired Client ID is known, you can provide it in the config file, and the 
    script will not ask the user about it.
-=======
-This Python script enables the upload of scan files to the RiskSense platform via the REST API.
-
-When run, the script will take all files from a designated folder, upload them to the RiskSense platform, and begin processing of those files.  Once the files have been successfully uploaded, the files will be moved into an "archive" subfolder within the original folder.
-
 
 ## Installation
 The script can be obtained by GitHub by downloading a zip file, or by cloning this repository.
@@ -72,7 +66,7 @@
  - If desired, you can disable auto-URBA, by changing its value to `'False'`  
  - If it is known, you can provide the ID of the desired network (not the network name), and the user will not be prompted to provide or find it.
  - Additionally, if you are a multi-client user, and if the desired Client ID is known, you can provide it in the config file, and the script will not ask the user about it.
->>>>>>> 992c9fd0
+
  - If desired, change the paths of the folders containing the files to process and log file.
    - If you specify a custom path_to_files, ___be sure to create a subfolder named "archive" 
      within the folder specified___.
@@ -103,7 +97,7 @@
 
 
 ##### Running upload_to_platform.py:
-<<<<<<< HEAD
+
 
 After configuring the script, it can be executed as follows:
 ```commandline
@@ -143,13 +137,4 @@
 Example -- overriding the network ID and scan file folder found in the config
 ```commandline
 python upload_to_platform.py -n 12345 -f /home/johndoe/nessus_files
-```
-=======
-```commandline
-python upload_to_platform.py
-
- -- OR --
-
-python3 upload_to_platform.py
- ```
->>>>>>> 992c9fd0
+```